"""PyTorch-compatible transformations.
"""

import random
import torch
import cv2
import numpy as np

<<<<<<< HEAD
"""PyTorch-compatible transformations.
"""

import random
import torch
import cv2
import numpy as np

class AsType():
    """ convert image type"""
=======
class AsType:
>>>>>>> efe84bbd
    def __init__(self, type):
        self.type = type

    def __call__(self, image):
<<<<<<< HEAD
        return image.astype(self.type)

class ImageToTensor:
    """Callable to convert a NumPy H,W,C image into a PyTorch C,W,H tensor.
    """

    def __call__(self, image):
        """Converts the image into a tensor.

        Args:
          image: the image to convert into a PyTorch tensor.

        Returns:
          The converted PyTorch tensor.
        """

        return torch.from_numpy(image).float()


class MaskToTensor:
    """Callable to convert a NumPy H,W image into a PyTorch tensor.
    """

    def __call__(self, mask):
        """Converts the mask into a tensor.

        Args:
          mask: the mask to convert into a PyTorch tensor.

        Returns:
          The converted PyTorch tensor.
        """

        return torch.from_numpy(mask).long()


class JointCompose:
    """Callable to transform an image and it's mask at the same time.
    """

    def __init__(self, transforms):
        """Creates an `JointCompose` instance.

        Args:
          transforms: list of tuple with (image, mask) transformations.
        """

        self.transforms = transforms

    def __call__(self, image, mask):
        """Applies multiple transformations to the image and its mask at the same time.

        Args:
          image: the image to transform.
          mask: the mask to transform.

        Returns:
          The transformed (image, mask) tuple.
        """

        for transform in self.transforms:
            image, mask = transform(image, mask)

        return image, mask


class JointTransform:
    """Callable to compose non-joint transformations into joint-transformations on images and mask.

    Note: must not be used with stateful transformations (e.g. rngs) which need to be in sync for image and mask.
    """

    def __init__(self, image_transform, mask_transform):
        """Creates an `JointTransform` instance.

        Args:
          image_transform: the transformation to run on the image or `None` for no-op.
          mask_transform: the transformation to run on the mask or `None` for no-op.

        Returns:
          The (image, mask) tuple with the transformations applied.
        """

        self.image_transform = image_transform
        self.mask_transform = mask_transform

    def __call__(self, image, mask):
        """Applies the transformations associated with image and its mask.

        Args:
          image: the image to transform.
          mask: the mask to transform.

        Returns:
          The (image, mask) tuple with the transformations applied.
        """

        if self.image_transform is not None:
            image = self.image_transform(image)

        if self.mask_transform is not None:
            mask = self.mask_transform(mask)

        return image, mask


class JointRandomFlipOrRotate:
    """Callable to randomly rotate image and its mask.
    """

    def __init__(self, p):
        """Creates an `JointRandomRotation` instance.

        Args:
          p: the probability for rotating.
        """
        assert p >= 0.0 and p <= 1.0, "Probability must be expressed in 0-1 interval"
        self.p = p

    def __call__(self, image, mask):
        """Randomly rotates or flip image and its mask.

        Args:
          image: the image to transform.
          mask: the mask to transform.

        Returns:
          The (image, mask) tuple with either image and mask flip or rotated or kept untouched (but synced)
        """

        if random.random() > self.p:
            return image, mask

        transform = random.choice(["Rotate90", "Rotate180", "Rotate270", "HorizontalFlip", "VerticalFlip"])

        if transform == "Rotate90":
            return cv2.flip(cv2.transpose(image), +1), cv2.flip(cv2.transpose(mask), +1)
        elif transform == "Rotate180":
            return cv2.flip(image, -1), cv2.flip(mask, -1)
        elif transform == "Rotate270":
            return cv2.flip(cv2.transpose(image), 0), cv2.flip(cv2.transpose(mask), 0)
        elif transform == "HorizontalFlip":
            return cv2.flip(image, +1), cv2.flip(mask, +1)
        elif transform == "VerticalFlip":
            return cv2.flip(image, 0), cv2.flip(mask, 0)


class JointResize:
    """Callable to resize image and its mask
    """

    def __init__(self, size):
        """Creates an `JointResize` instance.

        Args:
          size: the desired square side size
        """
        self.hw = (size, size)

    def __call__(self, image, mask):
        """Resize image and its mask

        Args:
          image: the image to transform.
          mask: the mask to transform.

        Returns:
          The (image, mask) tuple resized
        """

        if self.hw == image.shape[0:2]:
            pass
        elif self.hw[0] < image.shape[0] and self.hw[1] < image.shape[1]:
            image = cv2.resize(image, self.hw, interpolation=cv2.INTER_AREA)
        else:
            image = cv2.resize(image, self.hw, interpolation=cv2.INTER_LINEAR)

        if self.hw != mask.shape:
            mask = cv2.resize(mask, self.hw, interpolation=cv2.INTER_NEAREST)

        return image, mask

=======
        return(image.astype(self.type))
>>>>>>> efe84bbd

class ImageToTensor:
    """Callable to convert a NumPy H,W,C image into a PyTorch C,W,H tensor.
    """

    def __call__(self, image):
        """Converts the image into a tensor.

        Args:
          image: the image to convert into a PyTorch tensor.

        Returns:
          The converted PyTorch tensor.
        """

<<<<<<< HEAD
        return torch.from_numpy(image).float()
=======
        return torch.from_numpy(image.astype(float)).float()
>>>>>>> efe84bbd


class MaskToTensor:
    """Callable to convert a NumPy H,W image into a PyTorch tensor.
    """

    def __call__(self, mask):
        """Converts the mask into a tensor.

        Args:
          mask: the mask to convert into a PyTorch tensor.

        Returns:
          The converted PyTorch tensor.
        """

        return torch.from_numpy(mask).long()


class JointCompose:
    """Callable to transform an image and it's mask at the same time.
    """

    def __init__(self, transforms):
        """Creates an `JointCompose` instance.

        Args:
          transforms: list of tuple with (image, mask) transformations.
        """

        self.transforms = transforms

    def __call__(self, image, mask):
        """Applies multiple transformations to the image and its mask at the same time.

        Args:
          image: the image to transform.
          mask: the mask to transform.

        Returns:
          The transformed (image, mask) tuple.
        """

        for transform in self.transforms:
            image, mask = transform(image, mask)

        return image, mask


class JointTransform:
    """Callable to compose non-joint transformations into joint-transformations on images and mask.

    Note: must not be used with stateful transformations (e.g. rngs) which need to be in sync for image and mask.
    """

    def __init__(self, image_transform, mask_transform):
        """Creates an `JointTransform` instance.

        Args:
          image_transform: the transformation to run on the image or `None` for no-op.
          mask_transform: the transformation to run on the mask or `None` for no-op.

        Returns:
          The (image, mask) tuple with the transformations applied.
        """

        self.image_transform = image_transform
        self.mask_transform = mask_transform

    def __call__(self, image, mask):
        """Applies the transformations associated with image and its mask.

        Args:
          image: the image to transform.
          mask: the mask to transform.

        Returns:
          The (image, mask) tuple with the transformations applied.
        """

        if self.image_transform is not None:
            image = self.image_transform(image)

        if self.mask_transform is not None:
            mask = self.mask_transform(mask)

        return image, mask


class JointRandomFlipOrRotate:
    """Callable to randomly rotate image and its mask.
    """

    def __init__(self, p):
        """Creates an `JointRandomRotation` instance.

        Args:
          p: the probability for rotating.
        """
        assert p >= 0.0 and p <= 1.0, "Probability must be expressed in 0-1 interval"
        self.p = p

    def __call__(self, image, mask):
        """Randomly rotates or flip image and its mask.

        Args:
          image: the image to transform.
          mask: the mask to transform.

        Returns:
          The (image, mask) tuple with either image and mask flip or rotated or kept untouched (but synced)
        """

        if random.random() > self.p:
            return image, mask

        transform = random.choice(["Rotate90", "Rotate180", "Rotate270", "HorizontalFlip", "VerticalFlip"])

        if transform == "Rotate90":
            return cv2.flip(cv2.transpose(image), +1), cv2.flip(cv2.transpose(mask), +1)
        elif transform == "Rotate180":
            return cv2.flip(image, -1), cv2.flip(mask, -1)
        elif transform == "Rotate270":
            return cv2.flip(cv2.transpose(image), 0), cv2.flip(cv2.transpose(mask), 0)
        elif transform == "HorizontalFlip":
            return cv2.flip(image, +1), cv2.flip(mask, +1)
        elif transform == "VerticalFlip":
            return cv2.flip(image, 0), cv2.flip(mask, 0)


class JointResize:
    """Callable to resize image and its mask
    """

    def __init__(self, size):
        """Creates an `JointResize` instance.

        Args:
          size: the desired square side size
        """
        self.hw = (size, size)

    def __call__(self, image, mask):
        """Resize image and its mask

        Args:
          image: the image to transform.
          mask: the mask to transform.

        Returns:
          The (image, mask) tuple resized
        """

        if self.hw == image.shape[0:2]:
            pass
        elif self.hw[0] < image.shape[0] and self.hw[1] < image.shape[1]:
            image = cv2.resize(image, self.hw, interpolation=cv2.INTER_AREA)
        else:
            image = cv2.resize(image, self.hw, interpolation=cv2.INTER_LINEAR)

        if self.hw != mask.shape:
            mask = cv2.resize(mask, self.hw, interpolation=cv2.INTER_NEAREST)

        return image, mask<|MERGE_RESOLUTION|>--- conflicted
+++ resolved
@@ -6,7 +6,6 @@
 import cv2
 import numpy as np
 
-<<<<<<< HEAD
 """PyTorch-compatible transformations.
 """
 
@@ -17,14 +16,12 @@
 
 class AsType():
     """ convert image type"""
-=======
-class AsType:
->>>>>>> efe84bbd
+
+
     def __init__(self, type):
         self.type = type
 
     def __call__(self, image):
-<<<<<<< HEAD
         return image.astype(self.type)
 
 class ImageToTensor:
@@ -207,9 +204,7 @@
 
         return image, mask
 
-=======
-        return(image.astype(self.type))
->>>>>>> efe84bbd
+
 
 class ImageToTensor:
     """Callable to convert a NumPy H,W,C image into a PyTorch C,W,H tensor.
@@ -225,11 +220,7 @@
           The converted PyTorch tensor.
         """
 
-<<<<<<< HEAD
         return torch.from_numpy(image).float()
-=======
-        return torch.from_numpy(image.astype(float)).float()
->>>>>>> efe84bbd
 
 
 class MaskToTensor:
