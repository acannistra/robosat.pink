# RoboSat.pink Configuration


[dataset]
  # The slippy map dataset's base directory.
<<<<<<< HEAD
  path = "../pre_tester/out"
  train_percent = 0.7
=======
  path = "/Users/tony/Dropbox/Projects/UW/planet-snowcover/pre_tester/out"
>>>>>>> efe84bbd


# Classes configuration.
# Nota: available colors are either CSS3 colors names or #RRGGBB hexadecimal representation.
[[classes]]
  title = "background"
  color = "white"

[[classes]]
  title = "snow"
  color = "deeppink"


# Indicate which dataset sub-directory and bands to take as input.
# You could so, add several channels blocks to compose your input Tensor. Orders are meaningful.
[[channels]]
  sub   = "images"
  bands = [1, 2, 3, 4]
  mean  = [0.485, 0.456, 0.406, 1.0]
  std   = [0.229, 0.224, 0.225, 1.0]


[model]
  # Model name.
  name = "albunet"

  # Encoder model name.
  encoder = "resnet50"

  # Use, or not, ImageNet weights pretraining.
  pretrained = true

  # Loss function name.
  loss = "lovasz"

  # Batch size for training.
  batch_size = 1

  # tile side size in pixels.
  tile_size = 512

  # Total number of epochs to train for.
  epochs = 10

  # Learning rate for the optimizer.
  lr = 0.000025

  # Data augmentation, Flip or Rotate probability.
  data_augmentation = 0.75

  # Weight decay l2 penalty for the optimizer.
  decay = 0.0<|MERGE_RESOLUTION|>--- conflicted
+++ resolved
@@ -3,12 +3,9 @@
 
 [dataset]
   # The slippy map dataset's base directory.
-<<<<<<< HEAD
   path = "../pre_tester/out"
   train_percent = 0.7
-=======
-  path = "/Users/tony/Dropbox/Projects/UW/planet-snowcover/pre_tester/out"
->>>>>>> efe84bbd
+
 
 
 # Classes configuration.
