"""PyTorch-compatible datasets.

Guaranteed to implement `__len__`, and `__getitem__`.

See: https://pytorch.org/docs/stable/data.html
"""

import os
import sys
import torch
from PIL import Image
import torch.utils.data
import cv2
import numpy as np
import rasterio as rio
from mercantile import Tile


from robosat_pink.tiles import tiles_from_slippy_map, buffer_tile_image, tiles_from_slippy_map_s3
"""
datasets.py

utilities for loading imagery datasets

"""

import torch.utils.data

from mercantile import Tile

from copy import deepcopy

import rasterio as rio
from rasterio.session import AWSSession

from itertools import chain

import os

import numpy as np

import s3fs
import boto3

import pandas as pd



class PairedTiles(torch.utils.data.Dataset):
    """ Pairs images with mask from <image> and <tiles> directories
    based on tile information encoded in filenames, e.g.:
        images/12_123_66_0.tif --> masks/12_123_66_0.tif
    etc
    """

    def __init__(self, imagedir, maskdir, joint_transform = None, indices = None):
        """
        imagedir: flat directory of N-band TIFF images as above

        maskdir: flat directory of 1-band TIFF masks as above

        joint_transform = a transforms.JointTransform object to apply to data

        indices = optional list of 0-indexed image indices for subsetting.

        """
        super().__init__()

        self.joint_transform = joint_transform

        self.imagedir = imagedir
        self.maskdir = maskdir

        self.images = os.listdir(imagedir)
        self.masks = os.listdir(maskdir)

        print(self.imagedir)

        if indices is not None:
            self.images = [self.images[i] for i in indices]

        self.imagetiles = [Tile(*f.split("_")[:3]) for f in self.images]
        self.masktiles = [Tile(*f.split("_")[:3]) for f in self.masks]


        assert (set(self.imagetiles).issubset(set(self.masktiles))), "Image and Mask tilesets must be equal!"


    def __len__(self):
        return len(self.images)



    def __getitem__(self, i):
        ## 1. grab, open image i
        ## 2. grab, open corresponding mask
        imageFile = self.images[i]
        maskFile = "{}_{}_{}_0.tif".format(*imageFile.split('_')[:3])

        image = rio.open(os.path.join(self.imagedir, imageFile)).read()
        mask = rio.open(os.path.join(self.maskdir, maskFile)).read()
        mask = np.squeeze(mask)

        if self.joint_transform:
            augmented = self.joint_transform(image=image, mask=mask)
            image = augmented['image']
            mask = augmented['mask']

        return(image, torch.from_numpy(mask).long())


# Single Slippy Map directory structure
class S3SlippyMapTiles(torch.utils.data.Dataset):
    """Dataset for images stored in slippy map format on AWS S3
    
        provide list of tiles to `ids` to only return a dataset with those tiles.
    """

<<<<<<< HEAD
    def __init__(self, root, mode, transform=None, aws_profile = 'default', ext=None, buffered=False, buffered_overlap=64, tilesize=512, bands=4):
=======
    def __init__(self, root, mode, transform=None, aws_profile = 'default', ext=None, ids=None):
>>>>>>> 6fb0c4c7
        super().__init__()

        self.tiles = []
        self.tileids = []
        self.transform = transform
        self.aws_profile = aws_profile
        self.buffered = buffered
        self.buffered_overlap = buffered_overlap
        self.tilesize = tilesize
        self.bands = bands

        _allids, _alltiles, _allpaths = list(zip(*tiles_from_slippy_map_s3(root, aws_profile)))

        self.tiles = [
            (id, tile, path) for id, tile, path
            in zip(_allids, _alltiles, _allpaths)
        ]

        self.tileids = { id:index for index, id in enumerate(_alltiles) }

        if ext:
            keepTiles = [t for t in self.tiles if os.path.splitext(t[2])[1] == "."+ext]
<<<<<<< HEAD
            self.tiles = keepTiles

=======
            self.tiles = keepTiles 
            
        if ids is not None:
            keepTiles = [t for t in self.tiles if t[0] in ids]
            self.tiles = keepTiles
            
>>>>>>> 6fb0c4c7
        self.tiles.sort(key=lambda tile: tile[0])
        self.mode = mode

    def __len__(self):
        return len(self.tiles)

    def __getitem__(self, i, ignore_buffer=False):
        id, tile, path = self.tiles[i]

        image = None

        # if this is a buffered instance and ignore_buffer is set,
        # or if this is a normal non-buffered instance, then we
        # do the regular tile retreival.
        if (self.buffered and ignore_buffer) or not self.buffered:
            with rio.Env(profile_name=self.aws_profile):

                if self.mode == "image":
                    image = cv2.cvtColor(cv2.imread(path), cv2.COLOR_BGR2RGB)

                elif self.mode == "multibands":
                    image = rio.open(path).read()

                elif self.mode == "mask":
                    image = np.array(Image.open(path).convert("P"))

                if self.transform is not None:
                    image = self.transform(image = image)['image']

        else:
            if self.buffered:
                image = buffer_tile_image(
                    tile, self, self.buffered_overlap, self.tilesize,
                    self.bands
                )

        return tile, torch.FloatTensor(image)


    def get_tile_by_id(self, tileId):
        tileIndex = self.tileids[tileId]
        return (self.__getitem__(tileIndex, ignore_buffer=True))

    def unbuffer(self, data):
        o = self.buffered_overlap
        _, x, y = data.shape

        return data[:, o : x - o, o : y - o]




# Single Slippy Map directory structure
class SlippyMapTiles(torch.utils.data.Dataset):
    """Dataset for images stored in slippy map format.
    """

    def __init__(self, root, mode, transform=None, tile_index = False):
        super().__init__()

        self.tiles = []
        self.transform = transform
        self.tile_index = tile_index

        self.tiles = [(tile, path) for tile, path in tiles_from_slippy_map(root)]

        if tile_index:
            self.tiles = dict(self.tiles)

        #self.tiles.sort(key=lambda tile: tile[0])
        self.mode = mode

    def __len__(self):
        return len(self.tiles)

    def __getitem__(self, i):

        tile, path = self.tiles[i]

        if self.mode == "image":
            image = cv2.cvtColor(cv2.imread(path), cv2.COLOR_BGR2RGB)

        elif self.mode == "multibands":
            image = rio.open(path).read()

        elif self.mode == "mask":
            image = np.array(Image.open(path).convert("P"))

        if self.transform is not None:
            image = self.transform(image = image)['image']


        return tile, image



class MultiSlippyMapTilesConcatenation(torch.utils.data.Dataset):
    """
        supports multiple image and mask slippy mask directories.

        ensures that each image tile is matched with a mask tile.

        unique source directory identifiers are used to support tile overlap (e.g. if SourceDir1 has tile 200/15/6 and SourceDir2 has tile 200/15/6, both are preserved, one of the MaskSourceDirs contains 200/15/6 )
    """

    def __init__(self, imageSources, maskSources, joint_transform = None, aws_profile = None, image_ids = None):
        super().__init__()

        self.aws_profile = aws_profile
        self.joint_transform = joint_transform
        self.image_ids = image_ids

        # see if we need to remove s3://
        self.trim_protocol = False
        if all([i.startswith('s3://') and m.startswith('s3://') for i, m in zip(imageSources, maskSources)]):
            self.trim_protocol = True

        datacols = ['id', 'tile', 'path']

        self.imagery = list(chain.from_iterable([tiles_from_slippy_map_s3(src, aws_profile = aws_profile, trim_protocol = self.trim_protocol) for src in imageSources]))

        self.masks = list(chain.from_iterable([tiles_from_slippy_map_s3(src, aws_profile = aws_profile, trim_protocol = self.trim_protocol) for src in maskSources]))


        self.imagery = pd.DataFrame(self.imagery, columns = datacols)
        self.masks = pd.DataFrame(self.masks, columns = datacols)

        ## match masks with imagery
        self.overlap = self.imagery.set_index('tile').join(self.masks.set_index('tile'),
         how = 'inner', rsuffix = '_mask')
        self.overlap  = self.overlap.set_index('id')

        if (self.image_ids is not None):
            self.overlap = self.overlap.loc[self.image_ids]

        self.image_ids = self.overlap.index.values


    def __len__(self):
        return(len(self.overlap))

    def getIds(self):
        return self.image_ids

    def __getitem__(self, i):

        match = self.overlap.iloc[i]

        s = boto3.Session(profile_name = self.aws_profile)

        with rio.Env(AWSSession(s)):
            mask = np.squeeze(rio.open(match.path_mask).read())
            data = rio.open(match.path).read()


        if self.joint_transform:
            augmented = self.joint_transform(image=data, mask=mask)
            data = augmented['image']
            mask = augmented['mask']

        return(torch.FloatTensor(data), torch.from_numpy(mask).double(), match.name)





# Paired Image and Mask slippy map directories.
class SlippyMapTilesConcatenation(torch.utils.data.Dataset):
    """Dataset to concate multiple input images stored in slippy map format.
    """

    def __init__(self, path, target, tiles = None, joint_transform=None, aws_profile = None):
        super().__init__()

        self._data_on_s3 = False
        if (path.startswith("s3://") and target.startswith("s3://")):
            self._data_on_s3 = True

            self.inputs = tiles_from_slippy_map_s3(path,
                                                   aws_profile = aws_profile)

            self.target = tiles_from_slippy_map_s3(target,
                                                   aws_profile = aws_profile)

        else:

            self.inputs = SlippyMapTiles(path, mode='multibands')

            self.target = SlippyMapTiles(target, mode="multibands")




        self.inputs = dict(self.inputs)
        self.target = dict(self.target)

        data_tiles = self.inputs.keys()
        mask_tiles = self.target.keys()

        self.tiles = list(set(data_tiles).intersection(set(mask_tiles)))

        if (tiles is not None):
            # only use those tiles specified in `tiles` argument
            self.tiles = [t for t in self.tiles if t in tiles]
            print(len(self.tiles))



        self.inputs = {tile : path for tile, path in self.inputs.items() if tile in self.tiles}
        self.target = {tile : path for tile, path in self.target.items() if tile in self.tiles}

        # No transformations in the `SlippyMapTiles` instead joint transformations in getitem
        self.joint_transform = joint_transform

    def __len__(self):
        return len(self.tiles)

    def __getitem__(self, i):

        tile = self.tiles[i]

        if(self._data_on_s3):
            # open and read files at __getitem__
            mask = rio.open(self.target[tile]).read()
            data = rio.open(self.inputs[tile]).read()
        else:
            # open and read files already happened.
            mask = self.target[tile]
            data = self.inputs[tile]



        # for channel in self.channels:
        #     try:
        #         data, band_tile = self.inputs[channel["sub"]][i]
        #         assert band_tile == tile
        #
        #         for band in channel["bands"]:
        #             data_band = data[:, :, int(band) - 1] if len(data.shape) == 3 else []
        #             data_band = data_band.reshape(mask.shape[0], mask.shape[1], 1)
        #             tensor = np.concatenate((tensor, data_band), axis=2) if "tensor" in locals() else data_band  # noqa F821
        #     except:
        #         sys.exit("Unable to concatenate input Tensor")

        if self.joint_transform is not None:
            transformed = self.joint_transform(image = data, mask = mask)
            data = transformed['image']
            mask = transformed['mask']


        return torch.FloatTensor(data), mask.squeeze(), tile


# Todo: once we have the SlippyMapDataset this dataset should wrap
# it adding buffer and unbuffer glue on top of the raw tile dataset.
class BufferedSlippyMapDirectory(torch.utils.data.Dataset):
    """Dataset for buffered slippy map tiles with overlap.
    """

    def __init__(self, root, transform=None, size=512, overlap=32):
        """
        Args:
          root: the slippy map directory root with a `z/x/y.png` sub-structure.
          transform: the transformation to run on the buffered tile.
          size: the Slippy Map tile size in pixels
          overlap: the tile border to add on every side; in pixel.

        Note:
          The overlap must not span multiple tiles.

          Use `unbuffer` to get back the original tile.
        """

        super().__init__()

        assert overlap >= 0
        assert size >= 256

        self.transform = transform
        self.size = size
        self.overlap = overlap
        self.tiles = list(tiles_from_slippy_map(root))

    def __len__(self):
        return len(self.tiles)

    def __getitem__(self, i):
        tile, path = self.tiles[i]
        image = np.array(buffer_tile_image(tile, self.tiles, overlap=self.overlap, tile_size=self.size))

        if self.transform is not None:
            image = self.transform(image)

        return image, torch.IntTensor([tile.x, tile.y, tile.z])

    def unbuffer(self, probs):
        """Removes borders from segmentation probabilities added to the original tile image.

        Args:
          probs: the segmentation probability mask to remove buffered borders.

        Returns:
          The probability mask with the original tile's dimensions without added overlap borders.
        """

        o = self.overlap
        _, x, y = probs.shape

        return probs[:, o : x - o, o : y - o]<|MERGE_RESOLUTION|>--- conflicted
+++ resolved
@@ -116,11 +116,8 @@
         provide list of tiles to `ids` to only return a dataset with those tiles.
     """
 
-<<<<<<< HEAD
+
     def __init__(self, root, mode, transform=None, aws_profile = 'default', ext=None, buffered=False, buffered_overlap=64, tilesize=512, bands=4):
-=======
-    def __init__(self, root, mode, transform=None, aws_profile = 'default', ext=None, ids=None):
->>>>>>> 6fb0c4c7
         super().__init__()
 
         self.tiles = []
@@ -143,17 +140,7 @@
 
         if ext:
             keepTiles = [t for t in self.tiles if os.path.splitext(t[2])[1] == "."+ext]
-<<<<<<< HEAD
-            self.tiles = keepTiles
-
-=======
-            self.tiles = keepTiles 
-            
-        if ids is not None:
-            keepTiles = [t for t in self.tiles if t[0] in ids]
-            self.tiles = keepTiles
-            
->>>>>>> 6fb0c4c7
+
         self.tiles.sort(key=lambda tile: tile[0])
         self.mode = mode
 
