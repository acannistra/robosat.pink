--- conflicted
+++ resolved
@@ -108,12 +108,6 @@
                 state = torch.load(io.BytesIO(C.read()), map_location = map_location)
         else:
             state = torch.load(chkpt, map_location= map_location)
-<<<<<<< HEAD
-        print(state)
-=======
-
-
->>>>>>> 39927b70
         net.load_state_dict(state['state_dict'])
         net.to(device)
     except FileNotFoundError as f:
